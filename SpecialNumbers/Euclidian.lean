import Mathlib.Tactic
import Mathlib.Order.Monotone.Basic
import Mathlib.Order.Filter.Basic
import Mathlib.Order.Bounds.Basic

/-!
# Euclid Numbers

This file introduces the Euclid numbers as defined in [knuth1989concrete].

## Main results

- Recurrence with a product of euclid numbers.
- Co-primality of euclid numbers.
- Explicit formula.

-/

/--
Definition by a simple recurrence. The more explicit recurrence is proved in
Theorem `euclid_eq_prod_euclid`.
-/
def euclid : ℕ -> ℕ
  | 0 => 1
  | 1 => 2
  | n+1 => (euclid n)^2 - (euclid n) + 1

-- The definition conforms to the standard one for the first few examples
@[simp]
theorem euclid_zero: euclid 0 = 1 := by rfl

@[simp]
theorem euclid_one: euclid 1 = 2 := by rfl

@[simp]
theorem euclid_two: euclid 2 = 3 := by rfl

@[simp]
theorem euclid_three: euclid 3 = 7 := by rfl

lemma factor (n : ℕ) : n^2 - n = (n-1)*n := by
  rw [Nat.pow_two]
  exact Eq.symm (Nat.sub_one_mul n n)

/--
The Euclid numbers satisfy the recurrence:
$$
e_{n+1} = \prod_{i=1}^n e_i + 1.
$$
-/
theorem euclid_eq_prod_euclid (n: ℕ):
    euclid (n+1) = ∏ x∈ Finset.Icc 1 n, euclid x + 1 := by
  induction' n with n ih
  simp
  by_cases c: n = 0
  rw[c]
  simp
  rw[euclid]
  simp
  rw[factor]
  rw[Finset.prod_Icc_succ_top]
  apply mul_eq_mul_right_iff.mpr
  apply Or.inl
  rw[ih]
  simp
  omega
  intro
  linarith


theorem euclid_n_gt_one (n: ℕ) (h: n ≥ 1) : euclid n > 1 := by
  induction' n with n ih
  contradiction
  by_cases c: n+1 = 1
  rw[c]
  simp
  have x: n ≥ 1 := by omega
  rw[euclid]
  simp
  have y: euclid n > 1 := ih x
  rw[pow_two]
  simp
  omega
  intro
  linarith

<<<<<<< HEAD
theorem euclid_geq_one (n : ℕ) : 1 <= euclid n := by
  by_cases h : n = 0
  · simp [h]
  · exact Nat.one_le_of_lt (euclid_n_geq_one n (by omega))
=======

theorem euclid_geq_one (n : ℕ) : 1 <= euclid n := by
  by_cases h : n = 0
  · simp [h]
  · exact Nat.one_le_of_lt (euclid_n_gt_one n (by omega))

theorem zero_lt_euc_m_minus_one_half (m : ℕ) : 0 < (↑(euclid m) - (2:ℝ)⁻¹) := by
  let em := euclid_geq_one m
  simp
  have emr : (1:ℝ) ≤ euclid m := by
    exact Nat.one_le_cast.mpr em
  linarith


lemma f_gt_zero (n : ℕ) (f: ℕ → ℕ) (h: f n ≥ 1) :  f n  > 0 := by
  exact h


theorem euclid_n_geq_zero (n: ℕ) : euclid n > 0 := by
  by_cases z: n = 0
  rw[z]
  simp
  have hh: euclid n > 1 := by
    apply euclid_n_gt_one
    omega
  exact Nat.one_le_of_lt hh


theorem euclid_increasing (n: ℕ) : euclid n < euclid (n+1) := by
  by_cases c: n = 0
  rw[c]
  rw[euclid]
  simp
  have h1: n ≥ 1 := by omega
  have h2: euclid n -1 ≥ 1 := by
    let _:= euclid_n_gt_one n h1
    omega
  calc euclid (n+1) = (euclid n)^2 - euclid n + 1 := by simp[euclid]
    _ = (euclid n) * (euclid n - 1) + 1 := by
        rw[pow_two]
        simp
        rw[Nat.mul_sub_one]
    _ ≥ euclid n + 1 := by
        apply add_le_add_right
        apply le_mul_of_one_le_right
        simp
        linarith
    _ > euclid n := by linarith


#eval 1%1
#eval 2%1
#eval 2%0
#eval 1%1

>>>>>>> 1c6532e9

theorem euclid_m_n_mod_1 (m n : ℕ) (h1: m < n) (h2: m > 0) :
    euclid n % euclid m = 1 := by
  by_cases c: n=0
  omega
  have c2: n ≥ 1 := by omega
  have h1: n = n -1 + 1 := by omega
  rw [h1]
  rw[euclid_eq_prod_euclid]
  have : (euclid m) ∣  ∏ x ∈ Finset.Icc 1 (n-1), euclid x := by
    apply Finset.dvd_prod_of_mem
    refine Finset.mem_Icc.mpr ?ha.a
    omega

  rw[Nat.add_mod]
  have z : (∏ x ∈ Finset.Icc 1 (n-1), euclid x) % euclid m = 0 := by
    exact Nat.dvd_iff_mod_eq_zero.mp this
  rw[z]
  simp
  have h3: euclid m > 1 := by
    apply euclid_n_gt_one
    omega
  apply Nat.mod_eq_of_lt h3

lemma gcd_a_b_mod_b_a (a b: ℕ ) : gcd a b = gcd (b % a) a := by
  apply Nat.gcd_rec

lemma euclid_rel_prime_lt (m n : ℕ) (h: m < n) :
    gcd (euclid m) (euclid n) = 1 := by
  by_cases c: m = 0
  rw[c]
  simp
  have h3: m ≥ 1 := by omega
  rw[gcd_a_b_mod_b_a]
  rw[euclid_m_n_mod_1]
  have h4: euclid m > 1 := by
    apply euclid_n_gt_one
    linarith
  apply Nat.gcd_one_left
  assumption
  linarith

/--
The Euclid numbers are co-prime: $\gcd(e_n, e_m) = 1$, for $n\neq m$.
-/
theorem euclid_rel_prime (m n : ℕ) (h: m ≠ n) :
    gcd (euclid m) (euclid n) = 1 := by
    by_cases mltn : m < n
    exact euclid_rel_prime_lt m n mltn
    rw[gcd_comm]
    simp at mltn
    have h1: n < m := by omega
    apply euclid_rel_prime_lt
    exact h1

<<<<<<< HEAD
/--
Auxiliary sequences for proving the explicity form of the Euclidean numbers.
-/
noncomputable def a (n : ℕ) : ℝ := (1/2^n)*Real.log (euclid n - 1/2)
noncomputable def b (n : ℕ) : ℝ := (1/2^n)*Real.log (euclid n + 1/2)

example : a 0 = -Real.log 2 := by
  simp [a]
  norm_num
  simp

/--
The sequences $a$ and $b$ satisfy the inequality $a_n < b_n$ for all $n : ℕ$.
-/
theorem a_lt_b (n : ℕ) : a n < b n := by
  simp [a, b]
  have h : (1 : ℝ) <= euclid n := by
    norm_cast
    exact euclid_geq_one n
  refine (Real.log_lt_log_iff ?_ ?_).mpr ?_
  · simp
    have h2 : 2⁻¹ < (1 : ℝ) := by norm_num
    exact lt_of_lt_of_le h2 h
  · rw [<- add_zero 0]
    apply add_lt_add
    linarith
    norm_num
  · apply (add_lt_add_iff_left ((euclid n) : ℝ)).mpr
    norm_num

theorem a_increasing : Monotone a := by sorry
theorem b_decreasing : Antitone b := by sorry

/--
The sequence $a$ is bounded: there exists $M$ such that $a_n ≤ M$, for all $n$.
-/
theorem a_bounded_above : BddAbove (Set.range a) := by
  refine bddAbove_def.mpr ?_
  use (b 0)
  intro y h
  simp at h
  obtain ⟨ z, hz ⟩ := h
  rw [<- hz]
  let c := a_lt_b z
  have d : b z <= b 0 := by
    apply Antitone.imp
    exact b_decreasing
    linarith
  linarith

open Filter

/--
The sequence $a$ converges.
-/
theorem a_converges : ∃ l, Tendsto a atTop (nhds l) := by
  have h2 : ¬Tendsto a atTop atTop := by
    by_contra h
    have c : ¬BddAbove (Set.range a) := Filter.unbounded_of_tendsto_atTop h
    have d : BddAbove (Set.range a) := a_bounded_above
    contradiction
  exact Or.resolve_left (tendsto_of_monotone a_increasing) h2


/--
Logarithm of the constant E, where $e_n = \lfloor E^{2^n} \rfloor$.
-/
noncomputable def euclid_log_constant : ℝ := Exists.choose a_converges

/--
Constant E, where $e_n = \lfloor E^{2^n} \rfloor$.
-/
noncomputable def euclid_constant : ℝ := Real.exp euclid_log_constant

@[simp]
theorem exp_of_log_const_eq_const : Real.exp euclid_log_constant = euclid_constant := by
  simp [euclid_log_constant, euclid_constant]

@[simp]
theorem log_of_const_eq_log_const : Real.log euclid_constant = euclid_log_constant := by
  simp [euclid_log_constant, euclid_constant]

/--
The sequence `a` converges to `euclid_log_constant`.
-/
theorem a_tendsto_euclid_log_constant : Tendsto a atTop (nhds euclid_log_constant) := by
  simp [euclid_log_constant]
  apply Exists.choose_spec a_converges

/--
The sequence `a` is bounded above by `euclid_log_constant`.
-/
theorem a_le_euclid_log_constant (n : ℕ) : a n <= euclid_log_constant := by
  exact Monotone.ge_of_tendsto a_increasing a_tendsto_euclid_log_constant n

/--
The sequence `b` is bounded below by `euclid_log_constant`.
-/
theorem euclid_log_constant_le_b (n : ℕ) : euclid_log_constant <= b n := by
  have h : b n ∈ upperBounds (Set.range a) := by
    refine mem_upperBounds.mpr ?h
    intros x h
    simp at h
    obtain ⟨ m, h2 ⟩ := h
    rw [<- h2]
    let z := max m n
    have a1 : a m <= a z := by
      apply a_increasing
      omega
    have a2 : b z <= b n := by
      apply b_decreasing
      omega
    have a3 : a z <= b z := le_of_lt (a_lt_b z)
    linarith
  let c := a_tendsto_euclid_log_constant
  let d := isLUB_of_tendsto_atTop a_increasing c
  exact (isLUB_le_iff d).mpr h
=======

noncomputable def pl_euc_m (n: ℕ) : ℝ := 1/2^n * Real.log (euclid n - 1/2)


example (a b c : ℝ) (h1: c > 0) (h2: a ≤ b) : (c * a ≤ c * b) := by
  exact (mul_le_mul_iff_of_pos_left h1).mpr h2


#check mul_le_mul_iff_of_pos_left
#check @mul_le_mul_iff_of_pos_left


theorem powers_two (m: ℕ) : 2^(m+1) * ((2:ℝ)^(m))⁻¹ = 2 := by
  refine (mul_inv_eq_iff_eq_mul₀ ?hb).mpr ?a
  simp
  rw[← Real.rpow_natCast]
  rw[← Real.rpow_natCast]
  nth_rw 2 [← pow_one 2]
  rw[Nat.cast_add]
  rw[Real.rpow_add]
  ring
  simp


example (x : ℝ) : x^2 = x^(2:ℝ) := by
  exact Eq.symm (Real.rpow_two x)


#leansearch "(a b: R)(h: log(a) ≤ log(b)) : a ≤ b."

#check Real.partialOrder.proof_2
#check Real.le_rpow_iff_log_le

#check Real.log_le_log_iff

#leansearch "(a b : R) : (a - b)^2 = a^2 -2a*b - b^2."


theorem euc_recurrence (m : ℕ) (h: m ≥ 1) : euclid (m+1) = (euclid m)^2 - euclid m + 1 := by
  by_cases c: m = 1
  · simp[c]
  · rw[euclid]
    simp
    omega

theorem euc_recurrence_real (m : ℕ) (h: m ≥ 1) : euclid (m+1) = ((euclid m:ℝ))^2 - euclid m + 1 := by
  rw[euclid]
  · simp
    rw[← Nat.cast_pow]
    apply Nat.cast_sub
    apply Nat.le_self_pow
    omega
  · intro
    linarith


lemma log_fact : Real.log (1 / 2) ≤ 1 / 2 ^ 1 * Real.log (↑2 - 1 / 2) := by
  norm_num
  have h1: Real.log (1/2) < 0 := by
    refine Real.log_neg ?b0 ?b1
    linarith
    linarith
  have h2: Real.log (3/2) > 0 := by
    refine (Real.log_pos_iff ?hx).mpr ?a1
    linarith
    linarith
  linarith


-- The pl_euc_m sequence is increasing
theorem pl_euc_m_monoton : Monotone pl_euc_m := by
  refine monotone_nat_of_le_succ ?ha
  intro m
  by_cases c: m = 0
  · simp[c]
    rw[pl_euc_m]
    norm_num
    rw[pl_euc_m]
    rw[euclid]
    exact log_fact

  have h1: m ≥ 1 := by omega
  simp[pl_euc_m]
  refine le_of_mul_le_mul_left ?h1 (?h2:(0:ℝ)<(2^(m+1)))
  · simp
    rw[← mul_assoc]
    rw[powers_two]
    rw[← Real.log_rpow]
    refine (Real.log_le_log_iff ?b1 ?b2).mpr ?b3
    · rw[Real.rpow_two]
      apply sq_pos_iff.mpr
      simp
      by_contra c
      let em := zero_lt_euc_m_minus_one_half m
      linarith
    · exact zero_lt_euc_m_minus_one_half (m+1)
    · calc (euclid m - (2:ℝ)⁻¹)^(2:ℝ) = (euclid m - (2:ℝ)⁻¹)^(2:ℕ) := by exact Real.rpow_two _
        _ = ((euclid m):ℝ)^2 - 2*((euclid m):ℝ) *2⁻¹ + (2⁻¹)^2 := by rw[sub_pow_two]
        _ = ((euclid m):ℝ)^2 - euclid m + 1 - 3/4 := by ring
        _ = (euclid (m+1):ℝ) - 3/4 := by rw[← euc_recurrence_real]; exact h1
        _ ≤ (euclid (m+1):ℝ) - 2⁻¹ := by linarith
    · exact zero_lt_euc_m_minus_one_half _
  · refine pow_pos (by linarith) (m+1)


-- The pl_euc_p sequence is decreasing
noncomputable def pl_euc_p (n: ℕ) : ℝ := 1/2^n * Real.log (euclid n + 1/2)

-- lemma pow_log_euclid_plus_decreasing (n : ℕ) :
--     pl_euc_p n > pl_euc_p (n+1) := by sorry
>>>>>>> 1c6532e9
<|MERGE_RESOLUTION|>--- conflicted
+++ resolved
@@ -84,12 +84,6 @@
   intro
   linarith
 
-<<<<<<< HEAD
-theorem euclid_geq_one (n : ℕ) : 1 <= euclid n := by
-  by_cases h : n = 0
-  · simp [h]
-  · exact Nat.one_le_of_lt (euclid_n_geq_one n (by omega))
-=======
 
 theorem euclid_geq_one (n : ℕ) : 1 <= euclid n := by
   by_cases h : n = 0
@@ -145,7 +139,6 @@
 #eval 2%0
 #eval 1%1
 
->>>>>>> 1c6532e9
 
 theorem euclid_m_n_mod_1 (m n : ℕ) (h1: m < n) (h2: m > 0) :
     euclid n % euclid m = 1 := by
@@ -201,125 +194,6 @@
     apply euclid_rel_prime_lt
     exact h1
 
-<<<<<<< HEAD
-/--
-Auxiliary sequences for proving the explicity form of the Euclidean numbers.
--/
-noncomputable def a (n : ℕ) : ℝ := (1/2^n)*Real.log (euclid n - 1/2)
-noncomputable def b (n : ℕ) : ℝ := (1/2^n)*Real.log (euclid n + 1/2)
-
-example : a 0 = -Real.log 2 := by
-  simp [a]
-  norm_num
-  simp
-
-/--
-The sequences $a$ and $b$ satisfy the inequality $a_n < b_n$ for all $n : ℕ$.
--/
-theorem a_lt_b (n : ℕ) : a n < b n := by
-  simp [a, b]
-  have h : (1 : ℝ) <= euclid n := by
-    norm_cast
-    exact euclid_geq_one n
-  refine (Real.log_lt_log_iff ?_ ?_).mpr ?_
-  · simp
-    have h2 : 2⁻¹ < (1 : ℝ) := by norm_num
-    exact lt_of_lt_of_le h2 h
-  · rw [<- add_zero 0]
-    apply add_lt_add
-    linarith
-    norm_num
-  · apply (add_lt_add_iff_left ((euclid n) : ℝ)).mpr
-    norm_num
-
-theorem a_increasing : Monotone a := by sorry
-theorem b_decreasing : Antitone b := by sorry
-
-/--
-The sequence $a$ is bounded: there exists $M$ such that $a_n ≤ M$, for all $n$.
--/
-theorem a_bounded_above : BddAbove (Set.range a) := by
-  refine bddAbove_def.mpr ?_
-  use (b 0)
-  intro y h
-  simp at h
-  obtain ⟨ z, hz ⟩ := h
-  rw [<- hz]
-  let c := a_lt_b z
-  have d : b z <= b 0 := by
-    apply Antitone.imp
-    exact b_decreasing
-    linarith
-  linarith
-
-open Filter
-
-/--
-The sequence $a$ converges.
--/
-theorem a_converges : ∃ l, Tendsto a atTop (nhds l) := by
-  have h2 : ¬Tendsto a atTop atTop := by
-    by_contra h
-    have c : ¬BddAbove (Set.range a) := Filter.unbounded_of_tendsto_atTop h
-    have d : BddAbove (Set.range a) := a_bounded_above
-    contradiction
-  exact Or.resolve_left (tendsto_of_monotone a_increasing) h2
-
-
-/--
-Logarithm of the constant E, where $e_n = \lfloor E^{2^n} \rfloor$.
--/
-noncomputable def euclid_log_constant : ℝ := Exists.choose a_converges
-
-/--
-Constant E, where $e_n = \lfloor E^{2^n} \rfloor$.
--/
-noncomputable def euclid_constant : ℝ := Real.exp euclid_log_constant
-
-@[simp]
-theorem exp_of_log_const_eq_const : Real.exp euclid_log_constant = euclid_constant := by
-  simp [euclid_log_constant, euclid_constant]
-
-@[simp]
-theorem log_of_const_eq_log_const : Real.log euclid_constant = euclid_log_constant := by
-  simp [euclid_log_constant, euclid_constant]
-
-/--
-The sequence `a` converges to `euclid_log_constant`.
--/
-theorem a_tendsto_euclid_log_constant : Tendsto a atTop (nhds euclid_log_constant) := by
-  simp [euclid_log_constant]
-  apply Exists.choose_spec a_converges
-
-/--
-The sequence `a` is bounded above by `euclid_log_constant`.
--/
-theorem a_le_euclid_log_constant (n : ℕ) : a n <= euclid_log_constant := by
-  exact Monotone.ge_of_tendsto a_increasing a_tendsto_euclid_log_constant n
-
-/--
-The sequence `b` is bounded below by `euclid_log_constant`.
--/
-theorem euclid_log_constant_le_b (n : ℕ) : euclid_log_constant <= b n := by
-  have h : b n ∈ upperBounds (Set.range a) := by
-    refine mem_upperBounds.mpr ?h
-    intros x h
-    simp at h
-    obtain ⟨ m, h2 ⟩ := h
-    rw [<- h2]
-    let z := max m n
-    have a1 : a m <= a z := by
-      apply a_increasing
-      omega
-    have a2 : b z <= b n := by
-      apply b_decreasing
-      omega
-    have a3 : a z <= b z := le_of_lt (a_lt_b z)
-    linarith
-  let c := a_tendsto_euclid_log_constant
-  let d := isLUB_of_tendsto_atTop a_increasing c
-  exact (isLUB_le_iff d).mpr h
-=======
 
 noncomputable def pl_euc_m (n: ℕ) : ℝ := 1/2^n * Real.log (euclid n - 1/2)
 
@@ -430,4 +304,121 @@
 
 -- lemma pow_log_euclid_plus_decreasing (n : ℕ) :
 --     pl_euc_p n > pl_euc_p (n+1) := by sorry
->>>>>>> 1c6532e9
+
+/--
+Auxiliary sequences for proving the explicity form of the Euclidean numbers.
+-/
+noncomputable def a (n : ℕ) : ℝ := (1/2^n)*Real.log (euclid n - 1/2)
+noncomputable def b (n : ℕ) : ℝ := (1/2^n)*Real.log (euclid n + 1/2)
+
+example : a 0 = -Real.log 2 := by
+  simp [a]
+  norm_num
+  simp
+
+/--
+The sequences $a$ and $b$ satisfy the inequality $a_n < b_n$ for all $n : ℕ$.
+-/
+theorem a_lt_b (n : ℕ) : a n < b n := by
+  simp [a, b]
+  have h : (1 : ℝ) <= euclid n := by
+    norm_cast
+    exact euclid_geq_one n
+  refine (Real.log_lt_log_iff ?_ ?_).mpr ?_
+  · simp
+    have h2 : 2⁻¹ < (1 : ℝ) := by norm_num
+    exact lt_of_lt_of_le h2 h
+  · rw [<- add_zero 0]
+    apply add_lt_add
+    linarith
+    norm_num
+  · apply (add_lt_add_iff_left ((euclid n) : ℝ)).mpr
+    norm_num
+
+theorem a_increasing : Monotone a := by sorry
+theorem b_decreasing : Antitone b := by sorry
+
+/--
+The sequence $a$ is bounded: there exists $M$ such that $a_n ≤ M$, for all $n$.
+-/
+theorem a_bounded_above : BddAbove (Set.range a) := by
+  refine bddAbove_def.mpr ?_
+  use (b 0)
+  intro y h
+  simp at h
+  obtain ⟨ z, hz ⟩ := h
+  rw [<- hz]
+  let c := a_lt_b z
+  have d : b z <= b 0 := by
+    apply Antitone.imp
+    exact b_decreasing
+    linarith
+  linarith
+
+open Filter
+
+/--
+The sequence $a$ converges.
+-/
+theorem a_converges : ∃ l, Tendsto a atTop (nhds l) := by
+  have h2 : ¬Tendsto a atTop atTop := by
+    by_contra h
+    have c : ¬BddAbove (Set.range a) := Filter.unbounded_of_tendsto_atTop h
+    have d : BddAbove (Set.range a) := a_bounded_above
+    contradiction
+  exact Or.resolve_left (tendsto_of_monotone a_increasing) h2
+
+
+/--
+Logarithm of the constant E, where $e_n = \lfloor E^{2^n} \rfloor$.
+-/
+noncomputable def euclid_log_constant : ℝ := Exists.choose a_converges
+
+/--
+Constant E, where $e_n = \lfloor E^{2^n} \rfloor$.
+-/
+noncomputable def euclid_constant : ℝ := Real.exp euclid_log_constant
+
+@[simp]
+theorem exp_of_log_const_eq_const : Real.exp euclid_log_constant = euclid_constant := by
+  simp [euclid_log_constant, euclid_constant]
+
+@[simp]
+theorem log_of_const_eq_log_const : Real.log euclid_constant = euclid_log_constant := by
+  simp [euclid_log_constant, euclid_constant]
+
+/--
+The sequence `a` converges to `euclid_log_constant`.
+-/
+theorem a_tendsto_euclid_log_constant : Tendsto a atTop (nhds euclid_log_constant) := by
+  simp [euclid_log_constant]
+  apply Exists.choose_spec a_converges
+
+/--
+The sequence `a` is bounded above by `euclid_log_constant`.
+-/
+theorem a_le_euclid_log_constant (n : ℕ) : a n <= euclid_log_constant := by
+  exact Monotone.ge_of_tendsto a_increasing a_tendsto_euclid_log_constant n
+
+/--
+The sequence `b` is bounded below by `euclid_log_constant`.
+-/
+theorem euclid_log_constant_le_b (n : ℕ) : euclid_log_constant <= b n := by
+  have h : b n ∈ upperBounds (Set.range a) := by
+    refine mem_upperBounds.mpr ?h
+    intros x h
+    simp at h
+    obtain ⟨ m, h2 ⟩ := h
+    rw [<- h2]
+    let z := max m n
+    have a1 : a m <= a z := by
+      apply a_increasing
+      omega
+    have a2 : b z <= b n := by
+      apply b_decreasing
+      omega
+    have a3 : a z <= b z := le_of_lt (a_lt_b z)
+    linarith
+  let c := a_tendsto_euclid_log_constant
+  let d := isLUB_of_tendsto_atTop a_increasing c
+  exact (isLUB_le_iff d).mpr h